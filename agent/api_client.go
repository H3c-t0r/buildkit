--- conflicted
+++ resolved
@@ -8,12 +8,6 @@
 	"github.com/buildkite/agent/api"
 	"github.com/buildkite/agent/logger"
 	"github.com/facebookgo/httpcontrol"
-<<<<<<< HEAD
-=======
-	"net/url"
-	"runtime"
-	"time"
->>>>>>> 6766f242
 )
 
 type APIClient struct {
